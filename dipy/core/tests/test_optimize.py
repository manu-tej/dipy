--- conflicted
+++ resolved
@@ -19,11 +19,8 @@
         return x[0]**2 + 0.5 * x[1]**2 + 0.2 * x[2]**2 + 0.2 * x[3]**2
 
     if not SCIPY_LESS_0_12:
-<<<<<<< HEAD
 
         print('Scipy >= 0.12')
-=======
->>>>>>> 4658582b
 
         opt = Optimizer(fun=func, x0=np.array([1., 1., 1.]), method='Powell')
 
@@ -79,11 +76,8 @@
         del opt
 
     if SCIPY_LESS_0_12:
-<<<<<<< HEAD
 
         print('Scipy < 0.12')
-=======
->>>>>>> 4658582b
 
         opt = Optimizer(fun=func, x0=np.array([1., 1., 1.]),
                         method='L-BFGS-B',
@@ -166,9 +160,4 @@
 
 if __name__ == '__main__':
 
-<<<<<<< HEAD
-    run_module_suite()
-    #test_optimize()
-=======
-    run_module_suite()
->>>>>>> 4658582b
+    run_module_suite()